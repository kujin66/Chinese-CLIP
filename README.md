[**中文说明**](README.md) | [**English**](README_En.md)

<p align="center">
    <br>
    <img src="assets/Chinese_CLIP_logo_tp_path.svg" width="400" />
    <br>
<p>
<br>

<p align="center">
        <a href="https://www.modelscope.cn/models?name=clip&tasks=multi-modal-embedding">ModelScope</a>&nbsp ｜ &nbsp<a href="https://www.modelscope.cn/studios/damo/chinese_clip_applications/summarys">Demo</a>&nbsp ｜ &nbsp<a href="https://arxiv.org/abs/2211.01335">Paper </a>&nbsp ｜ &nbspBlog
</p>
<br><br>

本项目为CLIP模型的**中文**版本，使用大规模中文数据进行训练（~2亿图文对），旨在帮助用户实现中文领域的跨模态检索、图像表示等。本项目代码基于<b>[open_clip project](https://github.com/mlfoundations/open_clip)</b>建设，并针对中文领域数据以及在中文数据上实现更好的效果做了优化。本项目提供了API、训练代码和测试代码，下文中将详细介绍细节。
<br><br>

## 新闻
* 2022.11.3 新增RN50, ViT-H-14模型
* 2022.9.22 新增ViT-L-14, ViT-L-14-336模型
* 2022.7.13 新增API功能，方便快速调用中文CLIP模型
* 2022.7.8 Chinese CLIP项目正式开源
<br><br>

## 实验结果
我们在MUGE Retrieval、Flickr30K-CN和COCO-CN上进行了zero-shot和finetune的实验，实验结果如下：

**MUGE Text-to-Image Retrieval**:
<table border="1" width="100%">
    <tr align="center">
        <th>Setup</th><th colspan="4">Zero-shot</th><th colspan="4">Finetune</th>
    </tr>
    <tr align="center">
        <td>Metric</td><td>R@1</td><td>R@5</td><td>R@10</td><td>MR</td><td>R@1</td><td>R@5</td><td>R@10</td><td>MR</td>
    </tr>
	<tr align="center">
        <td width="120%">Wukong<sub>ViT-B</sub></td><td>33.4</td><td>59.3</td><td>69.7</td><td>54.1</td><td>39.2</td><td>66.9</td><td>77.4</td><td>61.2</td>
    </tr>
	<tr align="center">
        <td width="120%">R2D2<sub>ViT-B</sub></td><td>-</td><td>-</td><td>-</td><td>-</td><td>47.4</td><td>75.1</td><td>83.5</td><td>68.7</td>
    </tr>
	<tr align="center">
        <td width="120%">CN-CLIP<sub>ViT-B</sub></td><td>52.1</td><td>76.7</td><td>84.4</td><td>71.1</td><td>56.8</td><td>82.4</td><td>89.3</td><td>76.2</td>
    </tr>
</table>
<br>

**Flickr30K-CN Retrieval**:
<table border="1" width="120%">
	<tr align="center">
        <th>Task</th><th colspan="6">Text-to-Image</th><th colspan="6">Image-to-Text</th>
    </tr>
    <tr align="center">
        <th>Setup</th><th colspan="3">Zero-shot</th><th colspan="3">Finetune</th><th colspan="3">Zero-shot</th><th colspan="3">Finetune</th>
    </tr>
    <tr align="center">
        <td>Metric</td><td>R@1</td><td>R@5</td><td>R@10</td><td>R@1</td><td>R@5</td><td>R@10</td><td>R@1</td><td>R@5</td><td>R@10</td><td>R@1</td><td>R@5</td><td>R@10</td>
    </tr>
	<tr align="center">
        <td width="120%">Wukong<sub>ViT-B</sub></td><td>45.7</td><td>73.8</td><td>82.2</td></td><td>67.6</td><td>89.6</td><td>94.2</td><td>66.2</td><td>88.7</td><td>94.3</td></td><td>83.9</td><td>97.6</td><td>99.0</td>
    </tr>
	<tr align="center">
        <td width="120%">R2D2<sub>ViT-B</sub></td><td>-</td><td>-</td><td>-</td><td>78.3</td><td>94.6</td><td>97.0</td></td><td>-</td><td>-</td><td>-</td><td>92.6</td><td>99.1</td><td>99.8</td>
    </tr>
	<tr align="center">
        <td width="120%">CN-CLIP<sub>ViT-B</sub></td><td>57.0</td><td>82.8</td><td>89.6</td><td>72.9</td><td>92.8</td><td>96.2</td><td>71.0</td><td>90.6</td><td>95.3</td><td>88.6</td><td>98.0</td><td>99.3</td>
    </tr>
</table>
<br>

**COCO-CN Retrieval**:
<table border="1" width="100%">
	<tr align="center">
        <th>Task</th><th colspan="6">Text-to-Image</th><th colspan="6">Image-to-Text</th>
    </tr>
    <tr align="center">
        <th>Setup</th><th colspan="3">Zero-shot</th><th colspan="3">Finetune</th><th colspan="3">Zero-shot</th><th colspan="3">Finetune</th>
    </tr>
    <tr align="center">
        <td>Metric</td><td>R@1</td><td>R@5</td><td>R@10</td><td>R@1</td><td>R@5</td><td>R@10</td><td>R@1</td><td>R@5</td><td>R@10</td><td>R@1</td><td>R@5</td><td>R@10</td>
    </tr>
	<tr align="center">
        <td width="120%">Wukong<sub>ViT-B</sub></td><td>49.2</td><td>79.4</td><td>87.9</td></td><td>67.0</td><td>91.4</td><td>96.7</td><td>48.3</td><td>77.8</td><td>88.8</td></td><td>65.8</td><td>90.3</td><td>96.6</td>
    </tr>
	<tr align="center">
        <td width="120%">R2D2<sub>ViT-B</sub></td><td>-</td><td>-</td><td>-</td><td>75.1</td><td>94.2</td><td>98.1</td></td><td>-</td><td>-</td><td>-</td><td>76.1</td><td>95.3</td><td>98.5</td>
    </tr>
	<tr align="center">
        <td width="120%">CN-CLIP<sub>ViT-B</sub></td><td>58.8</td><td>85.3</td><td>93.3</td><td>73.6</td><td>94.9</td><td>97.8</td><td>54.7</td><td>84.7</td><td>92.3</td><td>73.6</td><td>94.8</td><td>98.1</td>
    </tr>
</table>
<br><br>


## 安装要求
开始本项目前，需先检查是否满足下列环境配置要求:

* python >= 3.6.4
* pytorch >= 1.7.1 (with torchvision)
* CUDA Version >= 10.1

运行下列命令即可安装本项目所需的三方库。

```bash
pip install -r requirements.txt
```
<br><br>

## API快速上手
下面提供一段简单的代码示例说明如何使用中文CLIP的API。开始使用前，请先安装cn_clip：
```bash
# 从源代码安装
cd Chinese-CLIP/
pip install -e .
```
安装成功后，即可通过如下方式轻松调用API：
```python
import torch 
from PIL import Image

import cn_clip.clip as clip
from cn_clip.clip import load_from_name, available_models
print("Available models:", available_models())  
# Available models: ['ViT-B-16', 'ViT-L-14', 'ViT-L-14-336', 'ViT-H-14', 'RN50']

device = "cuda" if torch.cuda.is_available() else "cpu"
model, preprocess = load_from_name("ViT-B-16", device=device, download_root='./')
model.eval()
image = preprocess(Image.open("examples/pokemon.jpeg")).unsqueeze(0).to(device)
text = clip.tokenize(["杰尼龟", "妙蛙种子", "小火龙", "皮卡丘"]).to(device)

with torch.no_grad():
    image_features = model.encode_image(image)
    text_features = model.encode_text(text)

    logits_per_image, logits_per_text = model.get_similarity(image, text)
    probs = logits_per_image.softmax(dim=-1).cpu().numpy()

print("Label probs:", probs)  # [[1.268734e-03 5.436878e-02 6.795761e-04 9.436829e-01]]
```
如果你不满足于仅仅使用API，欢迎继续阅读本文档，了解如何使用我们的项目进行CLIP模型的训练和测试。
<br><br>


## 开始用起来！

### 代码组织

下载本项目后, 请创建新的文件夹 ```${DATAPATH}``` 以存放数据集、预训练ckpt、以及finetune产生的模型日志&ckpt。推荐工作区目录结构如下：

```
Chinese-CLIP/
├── run_scripts/
│   ├── muge_finetune_vit-b-16_rbt-base.sh
│   ├── flickr30k_finetune_vit-b-16_rbt-base.sh
│   └── ...           # 更多finetune或评测脚本...
└── cn_clip/
    ├── clip/
    ├── eval/
    ├── preprocess/
    └── training/

${DATAPATH}
├── pretrained_weights/
├── experiments/
└── datasets/
    ├── MUGE/
    ├── flickr30k-cn/
    └── .../          # 更多自定义数据集...
```

### 准备工作
这里我们提供预训练模型参数的下载方式，以及进行finetune前对数据进行的预处理过程

#### 预训练CKPT

目前我们提供ViT-B规模的预训练中文CLIP权重下载（[下载链接](https://clip-cn-beijing.oss-cn-beijing.aliyuncs.com/checkpoints/clip_cn_vit-b-16.pt)）。推荐将下载的ckpt文件存放于`${DATAPATH}/pretrained_weights/`目录下。

#### 数据集格式预处理

为了与Chinese-CLIP代码适配，同时保证数据处理和读取的效率，我们建议将训练&评测使用的图文数据集统一组织成如下的方式：

```
${DATAPATH}
└── datasets/
    └── ${dataset_name}/
        ├── train_imgs.tsv      # 图片id & 图片内容
        ├── train_texts.jsonl   # 文本id & 文本内容，连同匹配的图片id列表
        ├── valid_imgs.tsv
        ├── valid_texts.jsonl
        ├── test_imgs.tsv
        └── test_texts.jsonl
```
其中`${dataset_name}`代指数据集名称（如MUGE）

为保证文件处理效率，我们不是将图片以大量的小文件方式存放，而是将训练/验证/测试图片以base64形式分别存放在`${split}_imgs.tsv`文件中。文件每行表示一张图片，包含图片id（int型）与图片base64，以tab隔开，格式如下：
```
1000002	/9j/4AAQSkZJ...YQj7314oA//2Q==
```

将图片原始文件转换为base64的方式非常简单，请执行以下python代码：
```python
from PIL import Image
from io import BytesIO
import base64

img = Image.open(file_name) # 访问图片路径
img_buffer = BytesIO()
img.save(img_buffer, format=img.format)
byte_data = img_buffer.getvalue()
base64_str = base64.b64encode(byte_data) # bytes
base64_str = base64_str.decode("utf-8") # str
```

文本信息及图文对匹配关系则保存在`${split}_texts.jsonl`文件。文件每行是一行json，格式如下：
```
{"text_id": 8428, "text": "高级感托特包斜挎", "image_ids": [1076345, 517602]}
```

最后，我们还需要将tsv和jsonl文件一起序列化，转换为内存索引的LMDB数据库文件，方便训练时的随机读取
```
python cn_clip/preprocess/build_lmdb_dataset.py \
    --data_dir ${DATAPATH}/datasets/${dataset_name}
    --splits train,valid,test
```
例如对于MUGE数据集，则`${dataset_name}`设为MUGE，`--splits`指定需要转换的数据集划分，以逗号不加空格分隔。转换后，数据集文件夹下会对应增加以下LMDB序列化文件
```
${DATAPATH}
└── datasets/
    └── ${dataset_name}/
        └── lmdb/
            ├── train
            │   ├── imgs
            │   └── pairs
            ├── valid
            └── test
```

### 模型finetune

在此我们介绍训练的步骤，方便其他用户了解模型细节，使用我们提供的中文CLIP预训练模型进行finetune。基于MUGE和Flickr30K-CN两个下游检索数据集，我们提供了训练样例脚本`run_scripts/muge_finetune_vit-b-16_rbt-base.sh`和`run_scripts/flickr30k_finetune_vit-b-16_rbt-base.sh`。运行脚本同时支持单机和多机分布式训练，请在运行前，先根据脚本开头的指引注释，填写好分布式相关配置，之后运行如下命令即可开始训练（多机训练请在各机器上都运行命令）。训练产生的log和模型ckpt文件，会自动保存在用户指定的目录下：

```bash
cd Chinese-CLIP/
bash run_scripts/muge_finetune_vit-b-16_rbt-base.sh ${DATAPATH}
```

相关的训练配置项包括:

+ 分布式
  + `WORKER_CNT`: 训练的机器个数
  + `GPUS_PER_NODE`: 每个机器上的GPU个数
+ 训练/验证数据
  + `train-data`: 训练数据LMDB目录，准备LMDB数据文件的预处理流程见上。
  + `val-data`: 验证数据LMDB目录。
  + `num-workers`: 训练数据处理（DataLoader）的进程数，默认为4
+ 训练超参数
  + `vision-model`: 指定视觉backbone, 从 `["ViT-B-32", "ViT-B-16", "ViT-L-14"]`选择。
  + `text-model`: 指定文本backbone, 从 `["RoBERTa-wwm-ext-base-chinese", "RoBERTa-wwm-ext-large-chinese"]`选择。
  + `context-length`: 文本输入序列长度。
  + `warmup`: warmup步数。
  + `batch-size`: 训练时单卡batch-size。（请保证`训练样本总数 > batch-size * GPU数`，至少满足1个训练batch）
  + `lr`: 学习率。
  + `wd`: weight decay。
  + `max-steps`: 训练步数，也可通过`max-epochs`指定训练轮数。
  + `freeze-vision`: 是否freeze视觉backbone。
  + `use-augment`: 是否使用[AutoAugment](https://arxiv.org/abs/1805.09501)对图片进行数据增强
  + `valid-batch-size`: 验证时单机batch-size。（请保证`验证集样本总数 > batch-size * GPU数`，至少满足1个验证batch）
  + `valid-step-interval`和`valid-epoch-interval`: 验证step/epoch频率，指定为-1时则在训练中不进行验证
+ 输出选项
  + `name`: 指定输出路径。超参日志, 训练日志以及产出ckpt均会存放至 `${DATAPATH}/experiments/${name}/`。
  + `save-step-frequency`及`save-epoch-frequency`: 存ckpt的步数或轮数间隔。
  + `report-training-batch-acc`: 日志是否报告训练图到文&文到图batch准确率。
+ 权重读取相关选项
  + `resume`: 权重读取的路径。示例脚本中指定为预训练ckpt路径，也可以指定为用户自己finetune的ckpt路径做继续训练。
  + `reset-data-offset`: 是否从此前的数据断点续跑。如batch size或GPU卡数超参改变，建议打开此选项。
  + `reset-optimizer`: 是否使用optimizer state。

训练完毕，log 会自动存在`${DATAPATH}/experiments/${name}/out_${timestamp}.log`，训练log格式如下所示:
```
2022-06-16,10:58:27 | INFO | Rank 0 | Global Steps: 1/735 | Train Epoch: 1 [1024/250880 (0%)] | Loss: 2.171807 | Image2Text Acc: 49.41 | Text2Image Acc: 52.54 | Data Time: 5.167s | Batch Time: 15.647s | LR: 0.000000 | logit_scale: 4.605 | Global Batch Size: 1024
```
验证log格式如下所示:
```
2022-06-16,11:06:00 | INFO | Rank 0 | Validation Result (epoch 1 @ 150 steps) | Valid Loss: 0.503617 | Image2Text Acc: 84.76 | Text2Image Acc: 84.37 | logit_scale: 4.605 | Valid Batch Size: 128
```

**注意**: 对比学习的训练收敛和稳定性和总batch size相关。如您使用更小的batch size（相比默认配置128 per-GPU \* 8 GPU），建议使用更小的学习率。我们推荐使用更多的GPU和更大的batch size以取得更好的效果。

### 预测及评估

我们提供特征提取、以及图文检索任务评估的流程，具体如下：

#### 图文特征提取

目前本代码支持使用GPU单卡进行图文特征提取，请参考使用以下命令
```bash
cd Chinese-CLIP/
export CUDA_VISIBLE_DEVICES=0
export PYTHONPATH=${PYTHONPATH}:`pwd`/cn_clip

split=valid # 指定计算valid或test集特征
resume=${DATAPATH}/pretrained_weights/clip_cn_vit-b-16.pt

python -u cn_clip/eval/extract_features.py \
    --extract-image-feats \
    --extract-text-feats \
    --image-data="${DATAPATH}/datasets/${dataset_name}/lmdb/${split}/imgs" \
    --text-data="${DATAPATH}/datasets/${dataset_name}/${split}_texts.jsonl" \
    --img-batch-size=32 \
    --text-batch-size=32 \
    --context-length=24 \
    --resume=${resume} \
    --vision-model=ViT-B-16 \
    --text-model=RoBERTa-wwm-ext-base-chinese
```

产出图文特征默认将保存于`${DATAPATH}/datasets/${dataset_name}`目录下，图片特征保存于`${split}_imgs.img_feat.jsonl`文件，每行以json存储一张图片的特征，格式如下：
```
{"image_id": 1000002, "feature": [0.0198, ..., -0.017, 0.0248]}
```
文本特征则保存于`${split}_texts.txt_feat.jsonl`，格式如下：
```
{"text_id": 248816, "feature": [0.1314, ..., 0.0018, -0.0002]}
```

#### KNN检索

对于小规模的学术检索数据集，我们提供一个简单的KNN检索实现，便于计算文到图、图到文检索的top-k召回结果

对于文到图检索（文本召回相关图片），请运行以下命令：
```bash
cd Chinese-CLIP/
split=valid # 指定计算valid或test集特征
python -u cn_clip/eval/make_topk_predictions.py \
    --image-feats="${DATAPATH}/datasets/${dataset_name}/${split}_imgs.img_feat.jsonl" \
    --text-feats="${DATAPATH}/datasets/${dataset_name}/${split}_texts.txt_feat.jsonl" \
    --top-k=10 \
    --eval-batch-size=32768 \
    --output="${DATAPATH}/datasets/${dataset_name}/${split}_predictions.jsonl"
```
产出的结果保存在指定的jsonl文件中，每行表示一个文本召回的top-k图片id，格式如下：
```json
{"text_id": 153915, "image_ids": [5791244, 1009692167, 7454547004, 3564007203, 38130571, 2525270674, 2195419145, 2503091968, 4966265765, 3690431163]}
```

对于图到文检索（图片召回相关文本），类似地，请运行以下命令：
```bash
split=valid # 指定计算valid或test集特征
python -u cn_clip/eval/make_topk_predictions_tr.py \
    --image-feats="${DATAPATH}/datasets/${dataset_name}/${split}_imgs.img_feat.jsonl" \
    --text-feats="${DATAPATH}/datasets/${dataset_name}/${split}_texts.txt_feat.jsonl" \
    --top-k=10 \
    --eval-batch-size=32768 \
    --output="${DATAPATH}/datasets/${dataset_name}/${split}_tr_predictions.jsonl"
```
产出结果每行表示一个图片召回的top-k文本id，格式如下：
```json
{"image_id": 977856234, "text_ids": [156914, 157914, 158914, 155914, 156179, 158907, 157179, 154179, 154914, 154723]}
```

#### Recall计算

我们提供了评测脚本计算检索任务的Recall@1/5/10，同时给出mean recall（Recall@1/5/10的平均数）。运行如下命令即可获取分数:

对于文到图检索，请运行命令：
```bash
split=valid # 指定计算valid或test集特征
python cn_clip/eval/evaluation.py \
        ${DATAPATH}/datasets/${dataset_name}/${split}_texts.jsonl \
        ${DATAPATH}/datasets/${dataset_name}/${split}_predictions.jsonl \
        output.json
cat output.json
```

对于图到文检索，请先运行下面的命令，将图文对标注的jsonl文件由文到图的格式转为图到文：
```bash
python cn_clip/eval/transform_ir_annotation_to_tr.py \
        --input ${DATAPATH}/datasets/${dataset_name}/${split}_texts.jsonl
```
完成后，请运行命令：
```bash
split=valid # 指定计算valid或test集特征
python cn_clip/eval/evaluation_tr.py \
        ${DATAPATH}/datasets/${dataset_name}/${split}_texts.tr.jsonl \
        ${DATAPATH}/datasets/${dataset_name}/${split}_tr_predictions.jsonl \
        output.json
cat output.json
```
打印出的结果格式将如下：
```json
{"success": true, "score": 85.67, "scoreJson": {"score": 85.67, "mean_recall": 85.67, "r1": 71.2, "r5": 90.5, "r10": 95.3}}
```
<br><br>



## 引用
如果觉得本项目好用，希望能给我们提个star并分享给身边的用户，欢迎给相关工作citation，感谢支持！

```
@article{chinese-clip,
  title={Chinese CLIP: Contrastive Vision-Language Pretraining in Chinese},
  author={Yang, An and Pan, Junshu and Lin, Junyang and Men, Rui and Zhang, Yichang and Zhou, Jingren and Zhou, Chang},
  journal={arXiv preprint arXiv:2211.01335},
  year={2022}
<<<<<<< HEAD
}

@software{ilharco_gabriel_2021_5143773,
  author       = {Ilharco, Gabriel and
                  Wortsman, Mitchell and
                  Carlini, Nicholas and
                  Taori, Rohan and
                  Dave, Achal and
                  Shankar, Vaishaal and
                  Namkoong, Hongseok and
                  Miller, John and
                  Hajishirzi, Hannaneh and
                  Farhadi, Ali and
                  Schmidt, Ludwig},
  title        = {OpenCLIP},
  month        = jul,
  year         = 2021,
  note         = {If you use this software, please cite it as below.},
  publisher    = {Zenodo},
  version      = {0.1},
  doi          = {10.5281/zenodo.5143773},
  url          = {https://doi.org/10.5281/zenodo.5143773}
}

@inproceedings{Radford2021LearningTV,
  title={Learning Transferable Visual Models From Natural Language Supervision},
  author={Alec Radford and Jong Wook Kim and Chris Hallacy and A. Ramesh and Gabriel Goh and Sandhini Agarwal and Girish Sastry and Amanda Askell and Pamela Mishkin and Jack Clark and Gretchen Krueger and Ilya Sutskever},
  booktitle={ICML},
  year={2021}
=======
>>>>>>> 6801376c
}
```<|MERGE_RESOLUTION|>--- conflicted
+++ resolved
@@ -404,37 +404,5 @@
   author={Yang, An and Pan, Junshu and Lin, Junyang and Men, Rui and Zhang, Yichang and Zhou, Jingren and Zhou, Chang},
   journal={arXiv preprint arXiv:2211.01335},
   year={2022}
-<<<<<<< HEAD
-}
-
-@software{ilharco_gabriel_2021_5143773,
-  author       = {Ilharco, Gabriel and
-                  Wortsman, Mitchell and
-                  Carlini, Nicholas and
-                  Taori, Rohan and
-                  Dave, Achal and
-                  Shankar, Vaishaal and
-                  Namkoong, Hongseok and
-                  Miller, John and
-                  Hajishirzi, Hannaneh and
-                  Farhadi, Ali and
-                  Schmidt, Ludwig},
-  title        = {OpenCLIP},
-  month        = jul,
-  year         = 2021,
-  note         = {If you use this software, please cite it as below.},
-  publisher    = {Zenodo},
-  version      = {0.1},
-  doi          = {10.5281/zenodo.5143773},
-  url          = {https://doi.org/10.5281/zenodo.5143773}
-}
-
-@inproceedings{Radford2021LearningTV,
-  title={Learning Transferable Visual Models From Natural Language Supervision},
-  author={Alec Radford and Jong Wook Kim and Chris Hallacy and A. Ramesh and Gabriel Goh and Sandhini Agarwal and Girish Sastry and Amanda Askell and Pamela Mishkin and Jack Clark and Gretchen Krueger and Ilya Sutskever},
-  booktitle={ICML},
-  year={2021}
-=======
->>>>>>> 6801376c
 }
 ```